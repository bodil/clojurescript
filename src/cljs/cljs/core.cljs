--- conflicted
+++ resolved
@@ -511,14 +511,6 @@
   "Returns a possibly empty seq of the items after the first. Calls seq on its
   argument."
   [coll]
-<<<<<<< HEAD
-  (when (coercive-not= coll nil)
-    (if (satisfies? ISeq coll)
-      (-rest coll)
-      (let [s (seq coll)]
-        (when (coercive-not= s nil)
-          (-rest s))))))
-=======
   (if (coercive-not= coll nil)
     (if (satisfies? ISeq coll)
       (-rest coll)
@@ -527,7 +519,6 @@
           (-rest s)
           ())))
     ()))
->>>>>>> cec40f68
 
 (defn next
   "Returns a seq of the items after the first. Calls seq on its

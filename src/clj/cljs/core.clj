;   Copyright (c) Rich Hickey. All rights reserved.
;   The use and distribution terms for this software are covered by the
;   Eclipse Public License 1.0 (http://opensource.org/licenses/eclipse-1.0.php)
;   which can be found in the file epl-v10.html at the root of this distribution.
;   By using this software in any fashion, you are agreeing to be bound by
;   the terms of this license.
;   You must not remove this notice, or any other, from this software.

(ns cljs.core
  (:refer-clojure :exclude [-> ->> .. amap and areduce alength assert binding bound-fn case comment cond condp
                            declare definline definterface defmethod defmulti defn defn- defonce
                            defprotocol defrecord defstruct deftype delay doseq dosync dotimes doto
                            extend-protocol extend-type fn for future gen-class gen-interface
                            if-let if-not import io! lazy-cat lazy-seq let letfn locking loop
                            memfn ns or proxy proxy-super pvalues refer-clojure reify sync time
                            when when-first when-let when-not while with-bindings with-in-str
                            with-loading-context with-local-vars with-open with-out-str with-precision with-redefs
                            satisfies? identical? true? false?

                            aget aset
                            + - * / < <= > >= == zero? pos? neg? inc dec max min mod
                            bit-and bit-and-not bit-clear bit-flip bit-not bit-or bit-set 
                            bit-test bit-shift-left bit-shift-right bit-xor])
  (:require [clojure.string :as s]))

(alias 'core 'clojure.core)

(defmacro import-macros [ns [& vars]]
  (core/let [ns (find-ns ns)
             vars (map #(ns-resolve ns %) vars)
             syms (map (core/fn [^clojure.lang.Var v] (core/-> v .sym (with-meta {:macro true}))) vars)
             defs (map (core/fn [sym var]
                                `(def ~sym (deref ~var))) syms vars)]
            `(do ~@defs
                 :imported)))

(import-macros clojure.core
 [-> ->> ..  and assert comment cond
  declare defn defn-
  doto
  extend-protocol fn for
  if-let if-not let letfn loop
  or
  when when-first when-let when-not while])

(defmacro true? [x]
  `(~'js* "~{} === true" ~x))

(defmacro false? [x]
  (list 'js* "~{} === false" x))

(defmacro undefined? [x]
  (list 'js* "(void 0 === ~{})" x))

(defmacro identical? [a b]
  (list 'js* "(~{} === ~{})" a b))

(defmacro aget [a i]
  (list 'js* "(~{}[~{}])" a i))

(defmacro aset [a i v]
  (list 'js* "(~{}[~{}] = ~{})" a i v))

(def ^:dynamic *js-unchecked-arithmetic* (atom false))

(defmacro set-unchecked-arithmetic! [v]
  (reset! *js-unchecked-arithmetic* v))

;; arith-ops and def-arith-op-errors are helpers to help
;; prevent code bloat from checked math ops

(def arith-ops
  '[+ - * / == < > <= >= dec inc zero? pos? neg? min max mod
    bit-not bit-and bit-or bit-xor bit-and-not bit-clear bit-flip
    bit-test bit-shift-left bit-shift-right])

(defmacro def-arith-op-errors []
  `(do
     (set! (.-arith cljs.core.errors) (~'js* "{}"))
     ~@(for [op arith-ops]
         `(set! ~(symbol "cljs.core.errors.arith" (str op))
                ~(str "Unsupported operation: arguments to " op " must be numbers")))))

(defn check-numbers [expr op & args]
  (let [return-expr (if (seq args)
                      `(~'js* ~expr ~@args)
                      `(~'js* ~expr))]
   (if @*js-unchecked-arithmetic*
     return-expr
     `(if (~'js* ~(s/join " && " (repeat (count args) "typeof ~{} == 'number'")) ~@args)
        ~return-expr
        (throw (js/Error. ~(symbol "cljs.core.errors.arith" (str op))))))))

(defmacro +
  ([] 0)
  ([x] (check-numbers "~{}" '+ x))
  ([x y] (check-numbers "(~{} + ~{})" '+ x y))
  ([x y & more] `(+ (+ ~x ~y) ~@more)))

(defmacro -
<<<<<<< HEAD
  ([] 0)
  ([x] (check-numbers "(- ~{})" '- x))
  ([x y] (check-numbers "(~{} - ~{})" '- x y))
=======
  ([x] (list 'js* "(- ~{})" x))
  ([x y] (list 'js* "(~{} - ~{})" x y))
>>>>>>> 1028ca12
  ([x y & more] `(- (- ~x ~y) ~@more)))

(defmacro *
  ([] 1)
  ([x] (check-numbers "~{}" '* x))
  ([x y] (check-numbers "(~{} * ~{})" '* x y))
  ([x y & more] `(* (* ~x ~y) ~@more)))

(defmacro /
<<<<<<< HEAD
  ([] 1)
  ([x] `(/ 1 ~x))
  ([x y] (let [expr (check-numbers "(~{} / ~{})" '/ x y)]
           (if @*js-unchecked-arithmetic*
             expr
             `(if (zero? ~y)
                (throw (js/Error. "Arithmetic exception: divide by zero"))
                ~expr))))
=======
  ([x] `(/ 1 ~x))
  ([x y] (list 'js* "(~{} / ~{})" x y))
>>>>>>> 1028ca12
  ([x y & more] `(/ (/ ~x ~y) ~@more)))

(defmacro <
  ([x] (check-numbers "(~{} && true)" '< x))
  ([x y] (check-numbers "(~{} < ~{})" '< x y))
  ([x y & more] `(and (< ~x ~y) (< ~y ~@more))))

(defmacro <=
  ([x] (check-numbers "(~{} && true)" '<= x))
  ([x y] (check-numbers "(~{} <= ~{})" '<= x y))
  ([x y & more] `(and (<= ~x ~y) (<= ~y ~@more))))

(defmacro >
  ([x] (check-numbers "(~{} && true)" '> x))
  ([x y] (check-numbers "(~{} > ~{})" '> x y))
  ([x y & more] `(and (> ~x ~y) (> ~y ~@more))))

(defmacro >=
  ([x] (check-numbers "(~{} && true)" '>= x))
  ([x y] (check-numbers "(~{} >= ~{})" '>= x y))
  ([x y & more] `(and (>= ~x ~y) (>= ~y ~@more))))

(defmacro ==
  ([x] (check-numbers "(~{} && true)" '== x))
  ([x y] (check-numbers "(~{} === ~{})" '== x y))
  ([x y & more] `(and (== ~x ~y) (== ~y ~@more))))

(defmacro dec [x]
  `(- ~x 1))

(defmacro inc [x]
  `(+ ~x 1))

(defmacro zero? [x]
  `(== ~x 0))

(defmacro pos? [x]
  `(> ~x 0))

(defmacro neg? [x]
  `(< ~x 0))

(defmacro max
  ([x] (check-numbers "~{}" 'max x))
  ([x y] (check-numbers "((~{} > ~{}) ? ~{} : ~{})" 'max x y x y))
  ([x y & more] `(max (max ~x ~y) ~@more)))

(defmacro min
  ([x] (check-numbers "~{}" 'min x))
  ([x y] (check-numbers "((~{} < ~{}) ? ~{} : ~{})" 'min x y x y))
  ([x y & more] `(min (min ~x ~y) ~@more)))

(defmacro mod [num div]
  (check-numbers "(~{} % ~{})" 'mod num div))

(defmacro bit-not [x]
  (check-numbers "(~ ~{})" 'bit-not x))

(defmacro bit-and
  ([x y] (check-numbers "(~{} & ~{})" 'bit-and x y))
  ([x y & more] `(bit-and (bit-and ~x ~y) ~@more)))

(defmacro bit-or
  ([x y] (check-numbers "(~{} | ~{})" 'bit-or x y))
  ([x y & more] `(bit-or (bit-or ~x ~y) ~@more)))

(defmacro bit-xor
  ([x y] (check-numbers "(~{} ^ ~{})" 'bit-xor x y))
  ([x y & more] `(bit-xor (bit-xor ~x ~y) ~@more)))

(defmacro bit-and-not
  ([x y] (check-numbers "(~{} & ~~{})" 'bit-and-not x y))
  ([x y & more] `(bit-and-not (bit-and-not ~x ~y) ~@more)))

(defmacro bit-clear [x n]
  (check-numbers "(~{} & ~(1 << ~{}))" 'bit-clear x n))

(defmacro bit-flip [x n]
  (check-numbers "(~{} ^ (1 << ~{}))" 'bit-flip x n))

(defmacro bit-test [x n]
  (check-numbers "((~{} & (1 << ~{})) != 0)" 'bit-test x n))

(defmacro bit-shift-left [x n]
  (check-numbers "(~{} << ~{})" 'bit-shift-left x n))

(defmacro bit-shift-right [x n]
  (check-numbers "(~{} >> ~{})" 'bit-shift-right x n))

(defmacro bit-set [x n]
  (check-numbers "(~{} | (1 << ~{}))" 'bit-set x n))

(defn- protocol-prefix [psym]
  (str (.replace (str psym) \. \$) "$"))

(def #^:private base-type
     {nil "null"
      'object "object"
      'string "string"
      'number "number"
      'array "array"
      'function "function"
      'boolean "boolean"
      'default "_"})

(defmacro reify [& impls]
  (let [t (gensym "t")
        locals (keys (:locals &env))]
   `(do
      (when (undefined? ~t)
        (deftype ~t [~@locals ~'__meta]
          cljs.core.IWithMeta
          (~'-with-meta [~'_ ~'__meta]
            (new ~t ~@locals ~'__meta))
          cljs.core.IMeta
          (~'-meta [~'_] ~'__meta)
          ~@impls))
      (new ~t ~@locals nil))))

(defmacro this-as
  "Defines a scope where JavaScript's implicit \"this\" is bound to the name provided."
  [name & body]
  `(let [~name (~'js* "this")]
     ~@body))

(defmacro extend-type [tsym & impls]
  (let [resolve #(let [ret (:name (cljs.compiler/resolve-var (dissoc &env :locals) %))]
                   (assert ret (str "Can't resolve: " %))
                   ret)
        impl-map (loop [ret {} s impls]
                   (if (seq s)
                     (recur (assoc ret (first s) (take-while seq? (next s)))
                            (drop-while seq? (next s)))
                     ret))]
    (if (base-type tsym)
      (let [t (base-type tsym)
            assign-impls (fn [[p sigs]]
                           (let [psym (resolve p)
                                 pfn-prefix (subs (str psym) 0 (clojure.core/inc (.lastIndexOf (str psym) ".")))]
                             (cons `(aset ~psym ~t true)
                                   (map (fn [[f & meths]]
                                          `(aset ~(symbol (str pfn-prefix f)) ~t (fn* ~@meths)))
                                        sigs))))]
        `(do ~@(mapcat assign-impls impl-map)))
      (let [t (resolve tsym)
            prototype-prefix (str t ".prototype.")
            assign-impls (fn [[p sigs]]
                           (let [psym (resolve p)
                                 pprefix (protocol-prefix psym)]
                             (if (= p 'Object)
                               (let [adapt-params (fn [[sig & body]]
                                                    (let [[tname & args] sig]
                                                      (list (with-meta (vec args) (meta sig))
                                                            (list* 'this-as tname body))))]
                                 (map (fn [[f & meths]]
                                        `(set! ~(symbol (str prototype-prefix f)) (fn* ~@(map adapt-params meths))))
                                      sigs))
                               (cons `(set! ~(symbol (str prototype-prefix pprefix)) true)
                                     (map (fn [[f & meths]]
                                            (let [ifn? (= psym 'cljs.core.IFn)
                                                  pf (if ifn?
                                                       (str prototype-prefix 'call)
                                                       (str prototype-prefix pprefix f))
                                                  adapt-params (fn [[[tname :as args] & body]]
                                                                 `(~args
                                                                   (~'js* "~{} = this" ~tname)
                                                                   ~@body))
                                                  meths (if ifn?
                                                          (map adapt-params meths)
                                                          meths)]
                                              `(set! ~(symbol pf) (fn* ~@meths))))
                                          sigs)))))]
        `(do ~@(mapcat assign-impls impl-map))))))

(defmacro deftype [t fields & impls]
  (let [adorn-params (fn [sig]
                       (cons (vary-meta (second sig) assoc :cljs.compiler/fields fields)
                             (nnext sig)))
        ;;reshape for extend-type
        dt->et (fn [specs]
                 (loop [ret [] s specs]
                   (if (seq s)
                     (recur (-> ret
                                (conj (first s))
                                (into
                                 (reduce (fn [v [f sigs]]
                                           (conj v (cons f (map adorn-params sigs))))
                                         []
                                         (group-by first (take-while seq? (next s))))))
                            (drop-while seq? (next s)))
                     ret)))
        r (:name (cljs.compiler/resolve-var (dissoc &env :locals) t))]
    (if (seq impls)
      `(do
         (deftype* ~t ~fields)
         (set! (.-cljs$core$IPrintable$_pr_seq ~t) (fn [this#] (list ~(str r))))
         (extend-type ~t ~@(dt->et impls))
         ~t)
      `(do
         (deftype* ~t ~fields)
         (set! (.-cljs$core$IPrintable$_pr_seq ~t) (fn [this#] (list ~(str r))))
         ~t))))

(defn- emit-defrecord
   "Do not use this directly - use defrecord"
  [tagname rname fields impls]
  (let [hinted-fields fields
        fields (vec (map #(with-meta % nil) fields))
        base-fields fields
	fields (conj fields '__meta '__extmap)
	adorn-params (fn [sig]
                       (cons (vary-meta (second sig) assoc :cljs.compiler/fields fields)
                             (nnext sig)))
        ;;reshape for extend-type
        dt->et (fn [specs]
                 (loop [ret [] s specs]
                   (if (seq s)
                     (recur (-> ret
                                (conj (first s))
                                (into
                                 (reduce (fn [v [f sigs]]
                                           (conj v (cons f (map adorn-params sigs))))
                                         []
                                         (group-by first (take-while seq? (next s))))))
                            (drop-while seq? (next s)))
                     ret)))]
    (let [gs (gensym)
	  impls (concat
		 impls
		 ['IRecord
		  'IHash
		  `(~'-hash [this#] (hash-coll this#))
		  'IEquiv
		  `(~'-equiv [this# other#]
         (and (identical? (.-constructor this#)
                          (.-constructor other#))
              (equiv-map this# other#)))
		  'IMeta
		  `(~'-meta [this#] ~'__meta)
		  'IWithMeta
		  `(~'-with-meta [this# ~gs] (new ~tagname ~@(replace {'__meta gs} fields)))
		  'ILookup
		  `(~'-lookup [this# k#] (-lookup this# k# nil))
		  `(~'-lookup [this# k# else#]
			      (get (merge (hash-map ~@(mapcat (fn [fld] [(keyword fld) fld]) 
							      base-fields))
					  ~'__extmap)
				   k# else#))
		  'ICounted
		  `(~'-count [this#] (+ ~(count base-fields) (count ~'__extmap)))
		  'ICollection
		  `(~'-conj [this# entry#]
      		       (if (vector? entry#)
      			 (-assoc this# (-nth entry# 0) (-nth entry# 1))
      			 (reduce -conj
      				 this#
      				 entry#)))
		  'IAssociative
		  `(~'-assoc [this# k# ~gs]
                     (condp identical? k#
                       ~@(mapcat (fn [fld]
                                   [(keyword fld) (list* `new tagname (replace {fld gs} fields))])
                                 base-fields)
                       (new ~tagname ~@(remove #{'__extmap} fields) (assoc ~'__extmap k# ~gs))))
		  'IMap
		  `(~'-dissoc [this# k#] (if (contains? #{~@(map keyword base-fields)} k#)
                                            (dissoc (with-meta (into {} this#) ~'__meta) k#)
                                            (new ~tagname ~@(remove #{'__extmap} fields) 
                                                 (not-empty (dissoc ~'__extmap k#)))))
		  'ISeqable
		  `(~'-seq [this#] (seq (concat [~@(map #(list `vector (keyword %) %) base-fields)] 
                                              ~'__extmap)))
		  'IPrintable
		  `(~'-pr-seq [this# opts#]
			      (let [pr-pair# (fn [keyval#] (pr-sequential pr-seq "" " " "" opts# keyval#))]
				(pr-sequential
				 pr-pair# (str "#" ~(name rname) "{") ", " "}" opts#
				 (concat [~@(map #(list `vector (keyword %) %) base-fields)] 
					 ~'__extmap))))
		  ])]
      `(do
	 (~'defrecord* ~tagname ~hinted-fields)
	 (extend-type ~tagname ~@(dt->et impls))))))

(defn- build-positional-factory
  [rsym rname fields]
  (let [fn-name (symbol (str '-> rsym))]
    `(defn ~fn-name
       [~@fields]
       (new ~rname ~@fields))))

(defn- build-map-factory
  [rsym rname fields]
  (let [fn-name (symbol (str 'map-> rsym))
	ms (gensym)
	ks (map keyword fields)
	getters (map (fn [k] `(~k ~ms)) ks)]
    `(defn ~fn-name
       [~ms]
       (new ~rname ~@getters nil (dissoc ~ms ~@ks)))))

(defmacro defrecord [rsym fields & impls]
  (let [r (:name (cljs.compiler/resolve-var (dissoc &env :locals) rsym))]
    `(let []
       ~(emit-defrecord rsym r fields impls)
       (set! (.-cljs$core$IPrintable$_pr_seq ~r) (fn [this#] (list ~(str r))))
       ~(build-positional-factory rsym r fields)
       ~(build-map-factory rsym r fields)
       ~r)))

(defmacro defprotocol [psym & doc+methods]
  (let [p (:name (cljs.compiler/resolve-var (dissoc &env :locals) psym))
        ns-name (-> &env :ns :name)
        fqn (fn [n] (symbol (str ns-name "." n)))
        prefix (protocol-prefix p)
        methods (if (string? (first doc+methods)) (next doc+methods) doc+methods)
        expand-sig (fn [fname slot sig]
                     `(~sig
                       (if (and ~(first sig) (. ~(first sig) ~(symbol (str "-" slot)))) ;; Property access needed here.
                         (. ~(first sig) ~slot ~@sig)
                         ((or
                           (aget ~(fqn fname) (goog.typeOf ~(first sig)))
                           (aget ~(fqn fname) "_")
                           (throw (missing-protocol
                                    ~(str psym "." fname) ~(first sig))))
                          ~@sig))))
        method (fn [[fname & sigs]]
                 (let [sigs (take-while vector? sigs)
                       slot (symbol (str prefix (name fname)))]
                   `(defn ~fname ~@(map #(expand-sig fname slot %) sigs))))]
    `(do
       (def ~psym (~'js* "{}"))
       ~@(map method methods))))

(defmacro satisfies?
  "Returns true if x satisfies the protocol"
  [psym x]
  (let [p (:name (cljs.compiler/resolve-var (dissoc &env :locals) psym))
        prefix (protocol-prefix p)]
    `(let [x# ~x]
       (if (and x#
                (. x# ~(symbol (str "-" prefix)))        ;; Need prop lookup here
                (not (. x# (~'hasOwnProperty ~prefix))))
	 true
	 (cljs.core/type_satisfies_ ~psym x#)))))

(defmacro lazy-seq [& body]
  `(new cljs.core.LazySeq nil false (fn [] ~@body)))

(defmacro binding
  "binding => var-symbol init-expr

  Creates new bindings for the (already-existing) vars, with the
  supplied initial values, executes the exprs in an implicit do, then
  re-establishes the bindings that existed before.  The new bindings
  are made in parallel (unlike let); all init-exprs are evaluated
  before the vars are bound to their new values."
  [bindings & body]
  (let [names (take-nth 2 bindings)
        vals (take-nth 2 (drop 1 bindings))
        tempnames (map (comp gensym name) names)
        binds (map vector names vals)
        resets (reverse (map vector names tempnames))]
    `(let [~@(interleave tempnames names)]
       (try
        ~@(map
           (fn [[k v]] (list 'set! k v))
           binds)
        ~@body
        (finally
         ~@(map
            (fn [[k v]] (list 'set! k v))
            resets))))))

(defmacro condp
  "Takes a binary predicate, an expression, and a set of clauses.
  Each clause can take the form of either:

  test-expr result-expr

  test-expr :>> result-fn

  Note :>> is an ordinary keyword.

  For each clause, (pred test-expr expr) is evaluated. If it returns
  logical true, the clause is a match. If a binary clause matches, the
  result-expr is returned, if a ternary clause matches, its result-fn,
  which must be a unary function, is called with the result of the
  predicate as its argument, the result of that call being the return
  value of condp. A single default expression can follow the clauses,
  and its value will be returned if no clause matches. If no default
  expression is provided and no clause matches, an
  IllegalArgumentException is thrown."
  {:added "1.0"}

  [pred expr & clauses]
  (let [gpred (gensym "pred__")
        gexpr (gensym "expr__")
        emit (fn emit [pred expr args]
               (let [[[a b c :as clause] more]
                       (split-at (if (= :>> (second args)) 3 2) args)
                       n (count clause)]
                 (cond
                  (= 0 n) `(throw (js/Error. (str "No matching clause: " ~expr)))
                  (= 1 n) a
                  (= 2 n) `(if (~pred ~a ~expr)
                             ~b
                             ~(emit pred expr more))
                  :else `(if-let [p# (~pred ~a ~expr)]
                           (~c p#)
                           ~(emit pred expr more)))))
        gres (gensym "res__")]
    `(let [~gpred ~pred
           ~gexpr ~expr]
       ~(emit gpred gexpr clauses))))

(defmacro try
  "(try expr* catch-clause* finally-clause?)

   Special Form

   catch-clause => (catch protoname name expr*)
   finally-clause => (finally expr*)

  Catches and handles JavaScript exceptions."
  [& forms]
  (let [catch? #(and (list? %) (= (first %) 'catch))
        [body catches] (split-with (complement catch?) forms)
        [catches fin] (split-with catch? catches)
        e (gensym "e")]
    (assert (every? #(clojure.core/> (count %) 2) catches) "catch block must specify a prototype and a name")
    (if (seq catches)
      `(~'try*
        ~@body
        (catch ~e
            (cond
             ~@(mapcat
                (fn [[_ type name & cb]]
                  `[(instance? ~type ~e) (let [~name ~e] ~@cb)])
                catches)
             :else (throw ~e)))
        ~@fin)
      `(~'try*
        ~@body
        ~@fin))))

(defmacro assert
  "Evaluates expr and throws an exception if it does not evaluate to
  logical true."
  ([x]
     (when *assert*
       `(when-not ~x
          (throw (js/Error.
                  (cljs.core/str "Assert failed: " (cljs.core/pr-str '~x)))))))
  ([x message]
     (when *assert*
       `(when-not ~x
          (throw (js/Error.
                  (cljs.core/str "Assert failed: " ~message "\n" (cljs.core/pr-str '~x))))))))

(defmacro ^{:private true} assert-args [fnname & pairs]
  `(do (when-not ~(first pairs)
         (throw (IllegalArgumentException.
                  ~(str fnname " requires " (second pairs)))))
     ~(let [more (nnext pairs)]
        (when more
          (list* `assert-args fnname more)))))

(defmacro for
  "List comprehension. Takes a vector of one or more
   binding-form/collection-expr pairs, each followed by zero or more
   modifiers, and yields a lazy sequence of evaluations of expr.
   Collections are iterated in a nested fashion, rightmost fastest,
   and nested coll-exprs can refer to bindings created in prior
   binding-forms.  Supported modifiers are: :let [binding-form expr ...],
   :while test, :when test.

  (take 100 (for [x (range 100000000) y (range 1000000) :while (< y x)]  [x y]))"
  [seq-exprs body-expr]
  (assert-args for
     (vector? seq-exprs) "a vector for its binding"
     (even? (count seq-exprs)) "an even number of forms in binding vector")
  (let [to-groups (fn [seq-exprs]
                    (reduce (fn [groups [k v]]
                              (if (keyword? k)
                                (conj (pop groups) (conj (peek groups) [k v]))
                                (conj groups [k v])))
                            [] (partition 2 seq-exprs)))
        err (fn [& msg] (throw (apply str msg)))
        emit-bind (fn emit-bind [[[bind expr & mod-pairs]
                                  & [[_ next-expr] :as next-groups]]]
                    (let [giter (gensym "iter__")
                          gxs (gensym "s__")
                          do-mod (fn do-mod [[[k v :as pair] & etc]]
                                   (cond
                                     (= k :let) `(let ~v ~(do-mod etc))
                                     (= k :while) `(when ~v ~(do-mod etc))
                                     (= k :when) `(if ~v
                                                    ~(do-mod etc)
                                                    (recur (rest ~gxs)))
                                     (keyword? k) (err "Invalid 'for' keyword " k)
                                     next-groups
                                      `(let [iterys# ~(emit-bind next-groups)
                                             fs# (seq (iterys# ~next-expr))]
                                         (if fs#
                                           (concat fs# (~giter (rest ~gxs)))
                                           (recur (rest ~gxs))))
                                     :else `(cons ~body-expr
                                                  (~giter (rest ~gxs)))))]
                      `(fn ~giter [~gxs]
                         (lazy-seq
                           (loop [~gxs ~gxs]
                             (when-first [~bind ~gxs]
                               ~(do-mod mod-pairs)))))))]
    `(let [iter# ~(emit-bind (to-groups seq-exprs))]
       (iter# ~(second seq-exprs)))))

(defmacro doseq
  "Repeatedly executes body (presumably for side-effects) with
  bindings and filtering as provided by \"for\".  Does not retain
  the head of the sequence. Returns nil."
  [seq-exprs & body]
  (assert-args doseq
     (vector? seq-exprs) "a vector for its binding"
     (even? (count seq-exprs)) "an even number of forms in binding vector")
  (let [step (fn step [recform exprs]
               (if-not exprs
                 [true `(do ~@body)]
                 (let [k (first exprs)
                       v (second exprs)
                       
                       seqsym (when-not (keyword? k) (gensym))
                       recform (if (keyword? k) recform `(recur (first ~seqsym) ~seqsym))
                       steppair (step recform (nnext exprs))
                       needrec (steppair 0)
                       subform (steppair 1)]
                   (cond
                     (= k :let) [needrec `(let ~v ~subform)]
                     (= k :while) [false `(when ~v
                                            ~subform
                                            ~@(when needrec [recform]))]
                     (= k :when) [false `(if ~v
                                           (do
                                             ~subform
                                             ~@(when needrec [recform]))
                                           ~recform)]
                     :else [true `(let [~seqsym (seq ~v)]
                                    (when ~seqsym
                                      (loop [~k (first ~seqsym) ~seqsym ~seqsym]
                                       ~subform
                                       (when-let [~seqsym (next ~seqsym)]
                                        ~@(when needrec [recform])))))]))))]
    (nth (step nil (seq seq-exprs)) 1)))

(defmacro alength [a]
  (list 'js* "~{}.length" a))

(defmacro amap
  "Maps an expression across an array a, using an index named idx, and
  return value named ret, initialized to a clone of a, then setting 
  each element of ret to the evaluation of expr, returning the new 
  array ret."
  [a idx ret expr]
  `(let [a# ~a
         ~ret (aclone a#)]
     (loop  [~idx 0]
       (if (< ~idx  (alength a#))
         (do
           (aset ~ret ~idx ~expr)
           (recur (inc ~idx)))
         ~ret))))

(defmacro areduce
  "Reduces an expression across an array a, using an index named idx,
  and return value named ret, initialized to init, setting ret to the 
  evaluation of expr at each step, returning ret."
  [a idx ret init expr]
  `(let [a# ~a]
     (loop  [~idx 0 ~ret ~init]
       (if (< ~idx  (alength a#))
         (recur (inc ~idx) ~expr)
         ~ret))))

(defmacro dotimes
  "bindings => name n

  Repeatedly executes body (presumably for side-effects) with name
  bound to integers from 0 through n-1."
  [bindings & body]
  (let [i (first bindings)
        n (second bindings)]
    `(let [n# ~n]
       (loop [~i 0]
         (when (< ~i n#)
           ~@body
           (recur (inc ~i)))))))

(defn ^:private check-valid-options
  "Throws an exception if the given option map contains keys not listed
  as valid, else returns nil."
  [options & valid-keys]
  (when (seq (apply disj (apply hash-set (keys options)) valid-keys))
    (throw
     (apply str "Only these options are valid: "
	    (first valid-keys)
	    (map #(str ", " %) (rest valid-keys))))))

(defmacro defmulti
  "Creates a new multimethod with the associated dispatch function.
  The docstring and attribute-map are optional.

  Options are key-value pairs and may be one of:
    :default    the default dispatch value, defaults to :default
    :hierarchy  the isa? hierarchy to use for dispatching
                defaults to the global hierarchy"
  [mm-name & options]
  (let [docstring   (if (string? (first options))
                      (first options)
                      nil)
        options     (if (string? (first options))
                      (next options)
                      options)
        m           (if (map? (first options))
                      (first options)
                      {})
        options     (if (map? (first options))
                      (next options)
                      options)
        dispatch-fn (first options)
        options     (next options)
        m           (if docstring
                      (assoc m :doc docstring)
                      m)
        m           (if (meta mm-name)
                      (conj (meta mm-name) m)
                      m)]
    (when (= (count options) 1)
      (throw "The syntax for defmulti has changed. Example: (defmulti name dispatch-fn :default dispatch-value)"))
    (let [options   (apply hash-map options)
          default   (get options :default :default)
          ;; hierarchy (get options :hierarchy #'cljs.core.global-hierarchy)
	  ]
      (check-valid-options options :default :hierarchy)
      `(def ~(with-meta mm-name m)
	 (let [method-table# (atom {})
	       prefer-table# (atom {})
	       method-cache# (atom {})
	       cached-hierarchy# (atom {})
	       hierarchy# (get ~options :hierarchy cljs.core/global-hierarchy)
	       ]
	   (cljs.core.MultiFn. ~(name mm-name) ~dispatch-fn ~default hierarchy#
			       method-table# prefer-table# method-cache# cached-hierarchy#))))))

(defmacro defmethod
  "Creates and installs a new method of multimethod associated with dispatch-value. "
  [multifn dispatch-val & fn-tail]
  `(-add-method ~(with-meta multifn {:tag 'cljs.core.MultiFn}) ~dispatch-val (fn ~@fn-tail)))

(defmacro time
  "Evaluates expr and prints the time it took. Returns the value of expr."
  [expr]
  `(let [start# (.getTime (js/Date.) ())
         ret# ~expr]
     (prn (str "Elapsed time: " (- (.getTime (js/Date.) ()) start#) " msecs"))
     ret#))<|MERGE_RESOLUTION|>--- conflicted
+++ resolved
@@ -98,14 +98,8 @@
   ([x y & more] `(+ (+ ~x ~y) ~@more)))
 
 (defmacro -
-<<<<<<< HEAD
-  ([] 0)
   ([x] (check-numbers "(- ~{})" '- x))
   ([x y] (check-numbers "(~{} - ~{})" '- x y))
-=======
-  ([x] (list 'js* "(- ~{})" x))
-  ([x y] (list 'js* "(~{} - ~{})" x y))
->>>>>>> 1028ca12
   ([x y & more] `(- (- ~x ~y) ~@more)))
 
 (defmacro *
@@ -115,8 +109,6 @@
   ([x y & more] `(* (* ~x ~y) ~@more)))
 
 (defmacro /
-<<<<<<< HEAD
-  ([] 1)
   ([x] `(/ 1 ~x))
   ([x y] (let [expr (check-numbers "(~{} / ~{})" '/ x y)]
            (if @*js-unchecked-arithmetic*
@@ -124,10 +116,6 @@
              `(if (zero? ~y)
                 (throw (js/Error. "Arithmetic exception: divide by zero"))
                 ~expr))))
-=======
-  ([x] `(/ 1 ~x))
-  ([x y] (list 'js* "(~{} / ~{})" x y))
->>>>>>> 1028ca12
   ([x y & more] `(/ (/ ~x ~y) ~@more)))
 
 (defmacro <
